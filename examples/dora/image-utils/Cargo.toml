[package]
name = "dora-image-utils"
version = "0.1.0"
edition = "2021"

[dependencies]
<<<<<<< HEAD
arrow = "54.3.0"
dora-node-api = { version = "0.3", features = ["tracing"] }
=======
dora-node-api = { version = "0.3.10", features = ["tracing"] }
>>>>>>> 6ec2cca5
eyre = "0.6"
kornia = { version = "0.1.8" }

# temporary fixes:
# https://github.com/rerun-io/rerun/issues/9159
# https://github.com/apache/arrow-rs/issues/7201#issuecomment-2685998489
#arrow = "=54.2.1"
#arrow-arith = "=54.2.1"
#chrono = "=0.4.39"<|MERGE_RESOLUTION|>--- conflicted
+++ resolved
@@ -4,12 +4,7 @@
 edition = "2021"
 
 [dependencies]
-<<<<<<< HEAD
-arrow = "54.3.0"
-dora-node-api = { version = "0.3", features = ["tracing"] }
-=======
 dora-node-api = { version = "0.3.10", features = ["tracing"] }
->>>>>>> 6ec2cca5
 eyre = "0.6"
 kornia = { version = "0.1.8" }
 
