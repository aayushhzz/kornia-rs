--- conflicted
+++ resolved
@@ -1,14 +1,7 @@
-<<<<<<< HEAD
-use core::f32;
-use std::alloc::GlobalAlloc;
-
 use kornia_tensor::{storage::TensorStorage, CpuAllocator, Tensor, TensorAllocator};
 use num_traits::{Float, Zero};
-=======
 use kernels::ops::{cosine_similarity_float_kernel, dot_product1_kernel};
-use kornia_tensor::{storage::TensorStorage, Tensor, TensorAllocator};
-use num_traits::Zero;
->>>>>>> f9525f22
+
 
 use crate::error::TensorOpsError;
 
@@ -85,7 +78,6 @@
     })
 }
 
-<<<<<<< HEAD
 /// Multiply the pixel data by a scalar.
     /// 
     /// # Arguments
@@ -144,7 +136,6 @@
             .expect("Tensor dimension mismatch")
     }
 
-=======
 /// Compute the dot product between two 1D tensors
 ///
 /// # Arguments
@@ -268,7 +259,7 @@
     Ok(T::one() - similarity)
 }
 
->>>>>>> f9525f22
+
 #[cfg(test)]
 mod tests {
     use kornia_tensor::{CpuAllocator, TensorError};
